'''
Created on 19.01.2015

@author: afedynitch
'''

import numpy as np
from impy.common import MCRun, MCEvent, impy_config, pdata
from impy.util import standard_particles, info, AZ2pdg

<<<<<<< HEAD
_len_evt = 200000
=======
_len_evt = 300000
>>>>>>> be3fe7ea


class PYTHIA8Event(MCEvent):
    """Wrapper class around HEPEVT particle stack."""

    phep = np.zeros((5, _len_evt))
    vhep = np.zeros((4, _len_evt))
    jmohep = np.zeros((2, _len_evt))
    jdahep = np.zeros((2, _len_evt))
    status = np.zeros(_len_evt, dtype='int')
    p_ids = np.zeros(_len_evt, dtype='int')
    p_charge = np.zeros(_len_evt, dtype='int')
    n_events = 0

    def __init__(self, lib, event_kinematics, event_frame):
        # The following implementation is horrible and just a prototype
        # should move to fortran or C++ if performance issue
        self.n_events += 1
        nhep = 0
        for p in lib.event:
            self.status[nhep] = p.status()
            self.p_ids[nhep] = p.id()
            self.p_charge[nhep] = p.charge()
            self.vhep[:, nhep] = (p.xProd(), p.yProd(), p.zProd(), p.tProd())
            self.phep[:, nhep] = (p.px(), p.py(), p.pz(), p.e(), p.m())
            self.jmohep[:, nhep] = p.mother1(), p.mother2()
            self.jdahep[:, nhep] = p.daughter1(), p.daughter2()
            nhep += 1

        px, py, pz, en, m = self.phep
        vx, vy, vz, vt = self.vhep

        MCEvent.__init__(self,
                         lib=lib,
                         event_kinematics=event_kinematics,
                         event_frame=event_frame,
                         nevent=self.n_events,
                         npart=nhep,
                         p_ids=self.p_ids,
                         status=self.status,
                         px=px,
                         py=py,
                         pz=pz,
                         en=en,
                         m=m,
                         vx=vx,
                         vy=vy,
                         vz=vz,
                         vt=vt,
                         pem_arr=self.phep,
                         vt_arr=self.vhep)

    def filter_final_state(self):
        self.selection = np.where(self.status > 0)
        self._apply_slicing()

    def filter_final_state_charged(self):
        self.selection = np.where((self.status > 1) & (self.charge != 0))
        self._apply_slicing()

    @property
    def parents(self):
        if self._is_filtered:
            raise Exception(
                'Parent indices do not point to the' +
                ' proper particles if any slicing/filtering is applied.')
        return self.lib.hepevt.jmohep

    @property
    def children(self):
        if self._is_filtered:
            raise Exception(
                'Parent indices do not point to the' +
                ' proper particles if any slicing/filtering is applied.')
        return self.lib.hepevt.jdahep

    @property
    def charge(self):
        return self.p_charge[self.selection]

<<<<<<< HEAD
    # Nuclear collision parameters
=======
     # Nuclear collision parameters
>>>>>>> be3fe7ea
    @property
    def impact_parameter(self):
        """Returns impact parameter for nuclear collisions."""
        return self.lib.info.hiinfo.b()
    
    @property
    def n_wounded_A(self):
        """Number of wounded nucleons side A"""
        return self.lib.info.hiinfo.nPartProj()

    @property
    def n_wounded_B(self):
        """Number of wounded nucleons (target) side B"""
        return self.lib.info.hiinfo.nPartTarg()

    @property
    def n_wounded(self):
        """Number of total wounded nucleons"""
        return self.lib.info.hiinfo.nPartProj() + self.lib.info.hiinfo.nPartTarg()
<<<<<<< HEAD

=======
>>>>>>> be3fe7ea

class PYTHIA8Run(MCRun):
    """Implements all abstract attributes of MCRun for the 
    EPOS-LHC series of event generators."""

    def sigma_inel(self):
        """Inelastic cross section according to current
        event setup (energy, projectile, target)"""
        # Cross section and energy (in mb and GeV)
        return self.lib.info.sigmaGen()

    def set_event_kinematics(self, event_kinematics):
        """Set new combination of energy, momentum, projectile
        and target combination for next event."""
        k = event_kinematics
        self._curr_event_kin = k

        # create new object
        self.lib = self.cpp_lib.Pythia()
        # Replay initialization strings
        for param_string in self.save_init_strings:
            self.lib.readString(param_string)
        # Replay stable history
        for stable_sett in self.stable_history:
            self.set_stable(*stable_sett)

        if k.A1 > 1 or k.A2 > 1:
            self.lib.readString("HeavyIon:SigFitNGen = 0")
            self.lib.readString(
                "HeavyIon:SigFitDefPar = 10.79,1.75,0.30,0.0,0.0,0.0,0.0,0.0")
        if k.A1 > 1:
            k.p1pdg = AZ2pdg(k.A1, k.A2)
            # pdgid, p name, ap name, spin, 3*charge, color, mass
            self.lib.particleData.addParticle(k.p1pdg, str(k.A1 * 100 + k.Z1),
                                              str(k.A1 * 100 + k.Z1) + 'bar',
                                              1, 3 * k.Z1, 0, float(k.A1))
        if k.A2 > 1:
            k.p2pdg = AZ2pdg(k.A2, k.Z2)
            # pdgid, p name, ap name, spin, 3*charge, color, mass
            self.lib.particleData.addParticle(k.p2pdg, str(k.A2 * 100 + k.Z2),
                                              str(k.A2 * 100 + k.Z2) + 'bar',
                                              1, 3 * k.Z2, 0, float(k.A2))

        self.lib.readString("Beams:idA = {0}".format(k.p1pdg))
        self.lib.readString("Beams:idB = {0}".format(k.p2pdg))
        self.lib.readString("Beams:eCM = {0}".format(k.ecm))
        # Set default stable
        self._define_default_fs_particles()

        self.lib.init()

        info(5, 'Setting event kinematics')

    # def attach_log(self, fname):
    #     """Routes the output to a file or the stdout."""

    #     import os, sys, threading

    #     fname = impy_config['output_log'] if fname is None else fname
    #     # info(1, 'Not implemented at this stage')

    #     os.dup2(self.stdout_pipe[1], self.stdout_fileno)
    #     os.close(self.stdout_pipe[1])

    #     captured_stdout = ''

    #     t = threading.Thread(target=self.drain_pipe(captured_stdout))
    #     t.start()

    #     print 'Captured stdout \n{:s}'.format(captured_stdout)
    #     print len(captured_stdout)

    #     self._attach_cc_logfile(captured_stdout, fname)

    # def drain_pipe(self, captured_stdout):
    #     import os
    #     while True:
    #         data = os.read(self.stdout_pipe[0], 1024)
    #         if not data:
    #             break
    #         captured_stdout += data

    # def _attach_cc_logfile(self, captured_stdout, fname):
    #     """Writes captured stdout into the file given"""
    #     with open(fname, 'w') as f:
    #         f.write(captured_stdout)

    # def close_cc_logfile(self):
    #     """Properly close duplicates and correctly restore stdout"""
    #     import os, threading
    #     os.close(self.stdout_fileno)

    #     os.close(self.stdout_pipe[0])
    #     os.dup2(self.stdout_save, self.stdout_fileno)
    #     os.close(self.stdout_save)

    def attach_log(self, fname):
        from impy.util import OutputGrabber
        fname = impy_config['output_log'] if fname is None else fname
        # info(1, 'Not implemented at this stage')

        # out = OutputGrabber()

        # out.start()
        # print out.capturedtext
        # with open(fname, 'w') as f:
        #     f.write(out.capturedtext)
        
        # out.stop()


    def init_generator(self, event_kinematics, seed='random', logfname=None):
        from random import randint

        self._abort_if_already_initialized()

        if seed == 'random':
            seed = randint(1000000, 10000000)
        else:
            seed = int(seed)
        info(5, 'Using seed:', seed)
        
        # Since a Pythia 8 instance is an object unlike in the case
        # of the Fortran stuff where the import of self.lib generates
        # the object, we will backup the library
        self.cpp_lib = self.lib
        # The object/instance is created each time event_kinematics is
        # set, since Pythia8 ATM does not support changing beams or
        # energies at runtime.
        # Super cool workaround but not very performant!
        
        self.save_init_strings = [
            "Random:setSeed = on",
            "Random:seed = " + str(seed),
            # Specify energy in center of mass
            "Beams:frameType = 1",
            # Minimum bias events
            "SoftQCD:all = on"
        ]

        # Add more options from config file
        for param_string in impy_config['pythia8']['options']:
            info(5, "Using Pythia 8 parameter:", param_string)
            self.save_init_strings.append(param_string)

        self.attach_log(fname=logfname)

        # Create history for particle decay settings
        # since changing energy changes resets the stable settings
        self.stable_history = []

        # self.set_event_kinematics(event_kinematics)

    def set_stable(self, pdgid, stable=True):
        if stable:
            self.cpp_lib.particleData.mayDecay(pdgid, False)
            if (pdgid, False) not in self.stable_history:
                self.stable_history.append((pdgid, False))
            info(5, 'defining', pdgid, 'as stable particle')
        else:
            self.cpp_lib.particleData.mayDecay(pdgid, True)
            if (pdgid, True) not in self.stable_history:
                self.stable_history.append((pdgid, True))
            info(5, pdgid, 'allowed to decay')

    def generate_event(self):
        return not next(self.lib)<|MERGE_RESOLUTION|>--- conflicted
+++ resolved
@@ -8,11 +8,7 @@
 from impy.common import MCRun, MCEvent, impy_config, pdata
 from impy.util import standard_particles, info, AZ2pdg
 
-<<<<<<< HEAD
-_len_evt = 200000
-=======
 _len_evt = 300000
->>>>>>> be3fe7ea
 
 
 class PYTHIA8Event(MCEvent):
@@ -93,11 +89,7 @@
     def charge(self):
         return self.p_charge[self.selection]
 
-<<<<<<< HEAD
     # Nuclear collision parameters
-=======
-     # Nuclear collision parameters
->>>>>>> be3fe7ea
     @property
     def impact_parameter(self):
         """Returns impact parameter for nuclear collisions."""
@@ -117,10 +109,6 @@
     def n_wounded(self):
         """Number of total wounded nucleons"""
         return self.lib.info.hiinfo.nPartProj() + self.lib.info.hiinfo.nPartTarg()
-<<<<<<< HEAD
-
-=======
->>>>>>> be3fe7ea
 
 class PYTHIA8Run(MCRun):
     """Implements all abstract attributes of MCRun for the 
