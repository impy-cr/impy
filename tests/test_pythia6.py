--- conflicted
+++ resolved
@@ -10,14 +10,9 @@
 
 
 def run_event():
-<<<<<<< HEAD
-    ekin = CenterOfMass(10 * TeV, 2212, 2212)
-    m = Pythia6(ekin, seed=1)
-=======
-    ekin = EventKinematics(ecm=1 * TeV, p1pdg=2212, p2pdg=2212)
+    ekin = CenterOfMass(1 * TeV, 2212, 2212)
     m = Pythia6(ekin, seed=4)
     m.set_stable(lp.pi_0.pdgid, False)  # needed to get nonzero vertices
->>>>>>> 7b577ec7
     for event in m(1):
         pass
     return event  # MCEvent is restored as EventData
@@ -61,13 +56,9 @@
     assert sum(x[0] > 0 and x[1] > 0 for x in event.parents) > 0
 
 
-<<<<<<< HEAD
-def run_event_is_readonly():
+
+def run_is_view():
     ekin = CenterOfMass(10 * GeV, 2212, 2212)
-=======
-def run_is_view():
-    ekin = EventKinematics(ecm=10 * GeV, p1pdg=2212, p2pdg=2212)
->>>>>>> 7b577ec7
 
     m = Pythia6(ekin, seed=1)
     for event in m(1):
