from impy.kinematics import CenterOfMass
from impy import models as im
from impy.constants import TeV
from .util import run_in_separate_process, xfail_on_ci_if_model_is_incompatible
import numpy as np
import pytest


def make_event(Model):
<<<<<<< HEAD
    ekin = EventKinematics(ecm=1 * TeV, particle1=2212, particle2=2212)
=======
    ekin = CenterOfMass(1 * TeV, 2212, 2212)
>>>>>>> fcad6c81
    m = Model(ekin, seed=1)
    for event in m(100):
        if len(event) > 10:  # to skip elastic events
            break
    return event  # MCEvent is pickeable, but restored as EventData


@pytest.mark.parametrize("Model", (im.Sibyll21, im.Pythia6, im.EposLHC))
def test_to_hepmc3(Model):
    xfail_on_ci_if_model_is_incompatible(Model)

    event = run_in_separate_process(make_event, Model)

    unique_vertices = {}
    for i, pa in enumerate(event.parents):
        assert pa.shape == (2,)
        if np.all(pa == 0):
            continue
        pa = (pa[0], pa[1])
        # normalize intervals
        if pa[1] == 0:
            pa = (pa[0], pa[0])
        unique_vertices.setdefault(pa, []).append(i)

    # not all vertices have locations different from zero,
    # create unique fake vertex locations for testing
    for ch in unique_vertices.values():
        i = ch[0]
        event.vx[i] = i
        event.vy[i] = i + 1
        event.vz[i] = i + 2
        event.vt[i] = i + 3

    hev = event.to_hepmc3()

    assert len(hev.run_info.tools) == 1
    assert hev.run_info.tools[0] == (*event.generator, "")
    assert len(hev.particles) == len(event)
    assert len(hev.vertices) == len(unique_vertices)

    for i, p in enumerate(hev.particles):
        assert p.momentum.x == event.px[i]
        assert p.momentum.y == event.py[i]
        assert p.momentum.z == event.pz[i]
        assert p.momentum.e == event.en[i]
        assert p.status == event.status[i]
        assert p.pid == event.pid[i]
        assert p.id == i + 1

    for i, v in enumerate(hev.vertices):
        k = v.particles_out[0].id - 1
        assert v.position.x == event.vx[k]
        assert v.position.y == event.vy[k]
        assert v.position.z == event.vz[k]
        assert v.position.t == event.vt[k]

    unique_vertices2 = {}
    for v in hev.vertices:
        pi = [p.id for p in v.particles_in]
        if len(pi) == 1:
            pa = (pi[0], pi[0])
        else:
            pa = (min(pi), max(pi))
        children = [p.id - 1 for p in v.particles_out]
        unique_vertices2[pa] = children

    assert unique_vertices == unique_vertices2<|MERGE_RESOLUTION|>--- conflicted
+++ resolved
@@ -7,11 +7,7 @@
 
 
 def make_event(Model):
-<<<<<<< HEAD
-    ekin = EventKinematics(ecm=1 * TeV, particle1=2212, particle2=2212)
-=======
     ekin = CenterOfMass(1 * TeV, 2212, 2212)
->>>>>>> fcad6c81
     m = Model(ekin, seed=1)
     for event in m(100):
         if len(event) > 10:  # to skip elastic events
