from pathlib import Path
from impy.constants import GeV
from impy.kinematics import CenterOfMass, FixedTarget
import impy.models as im
import pytest
import pyhepmc
from .util import (
    run_in_separate_process,
    skip_on_ci_if_model_is_incompatible,
    get_all_models,
)

# generate list of all models in impy.models
models = get_all_models(im)


def run(Model):
    evt_kin = CenterOfMass(10 * GeV, 2212, 2212)

    if Model == im.Sophia20:
        evt_kin = FixedTarget(10 * GeV, "photon", "proton")
    gen = Model(evt_kin, seed=1)
    return list(gen(3))


@pytest.mark.parametrize(
    "Model",
    models,
)
def test_hepmc_io(Model):
    # To run this test do `pytest tests/test_hepmc_writer.py`
    # This test fails because the event record written by HepMC3 C++ is bad,
    # a lot of particles are missing. Either a bug in the original impy record or a
    # bug in the HepMC3 C++ code (not the pyhepmc code).

    test_file = Path(f"{Path(__file__).with_suffix('')}_{Model.__name__}.dat")

<<<<<<< HEAD
    xfail_on_ci_if_model_is_incompatible(Model)
    if Model == im.UrQMD34:
        pytest.xfail("UrQMD34 FAILS, should be FIXED!!!")
=======
    skip_on_ci_if_model_is_incompatible(Model)
>>>>>>> 1dda74bc

    events = run_in_separate_process(run, Model)
    expected = [ev.to_hepmc3() for ev in events]

    # Uncomment this to get debugging output. Higher number shows more.
    # This only works if you compile pyhepmc in debug mode.
    # pyhepmc.Setup.debug_level = 100

    with pyhepmc.open(test_file, "w") as f:
        for event in expected:
            f.write(event)

    restored = []
    with pyhepmc.open(test_file) as f:
        for event in f:
            restored.append(event)

    assert len(restored) == len(expected)

    for ev1, ev2 in zip(expected, restored):
        assert ev1 == ev2

    # delete test_file if test is successful
    test_file.unlink()<|MERGE_RESOLUTION|>--- conflicted
+++ resolved
@@ -35,13 +35,7 @@
 
     test_file = Path(f"{Path(__file__).with_suffix('')}_{Model.__name__}.dat")
 
-<<<<<<< HEAD
-    xfail_on_ci_if_model_is_incompatible(Model)
-    if Model == im.UrQMD34:
-        pytest.xfail("UrQMD34 FAILS, should be FIXED!!!")
-=======
     skip_on_ci_if_model_is_incompatible(Model)
->>>>>>> 1dda74bc
 
     events = run_in_separate_process(run, Model)
     expected = [ev.to_hepmc3() for ev in events]
