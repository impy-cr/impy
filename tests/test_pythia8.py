from chromo.kinematics import CenterOfMass
from chromo.models import Pythia8
from chromo.constants import GeV
import numpy as np
from numpy.testing import assert_allclose, assert_equal
<<<<<<< HEAD
from .util import reference_charge
=======
from .util import reference_charge, run_in_separate_process
>>>>>>> fa29965a
import pytest
from functools import lru_cache
import sys


pytestmark = pytest.mark.skipif(
    sys.platform == "win32", reason="Pythia8 does not run on windows"
)


def run_collision(energy, p1, p2):
    evt_kin = CenterOfMass(energy, p1, p2)
    m = Pythia8(evt_kin, seed=4)
    for event in m(1):
        pass
    return event


def run_cross_section(energy, p1, p2):
    evt_kin = CenterOfMass(energy, p1, p2)
    m = Pythia8(evt_kin, seed=1)
    return m.cross_section()


@pytest.fixture
@lru_cache(maxsize=1)  # Pythia8 initialization is very slow
def event():
    return run_collision(10 * GeV, "p", "p")


def test_impact_parameter(event):
    assert np.isnan(event.impact_parameter)


def test_n_wounded(event):
    # TODO EPOS returns (1, 1) for pp collision, perhaps unify the response
    assert event.n_wounded == (0, 0)


def test_cross_section():
    c = run_cross_section(10 * GeV, "p", "p")
    assert_allclose(c.total, 38.4, atol=0.1)
    assert_allclose(c.inelastic, 31.3, atol=0.1)
    assert_allclose(c.elastic, 7.1, atol=0.1)
    assert_allclose(c.diffractive_xb, 2.6, atol=0.1)
    assert_allclose(c.diffractive_ax, 2.6, atol=0.1)
    assert_allclose(c.diffractive_xx, 0.8, atol=0.1)
    assert c.diffractive_axb == 0
    assert_allclose(
        c.non_diffractive,
        c.inelastic - c.diffractive_xb - c.diffractive_ax - c.diffractive_xx,
    )


def test_charge(event):
    expected = reference_charge(event.pid)
    # skip internal particles unknown to reference_charge
    ma = np.isnan(expected)
    assert np.mean(ma) < 0.1
    event.charge[ma] = np.nan
    assert_allclose(event.charge, expected)


def test_vertex(event):
    assert np.sum(event.vt != 0) > 0


def test_children(event):
    assert event.children.shape == (len(event), 2)
    # some particles have no children
    assert sum(x[0] == 0 and x[1] == 0 for x in event.children) > 0

    # somes particles have single children (elastic scattering in parton shower)
    assert sum(x[0] > 0 and x[1] == 0 for x in event.children) > 0

    # some particles have multiple children
    assert sum(x[0] > 0 and x[1] > 0 for x in event.children) > 0


def test_parents(event):
    assert event.parents.shape == (len(event), 2)
    # same particles have no parents
    assert sum(x[0] == 0 and x[1] == 0 for x in event.parents) > 0

    # most particles have a single parent
    assert sum(x[0] > 0 and x[1] == 0 for x in event.parents) > 0

    # some particles have multiple parents
    assert sum(x[0] > 0 and x[1] > 0 for x in event.parents) > 0


@pytest.mark.skip(reason="Simulating nuclei in Pythia8 is very time-consuming")
def test_nuclear_collision():
    # The test takes ages because the initialization is extremely long,
    # and Pythia seldom raises the success flag unless Ecm > TeV are used.

    event = run_collision(2000 * GeV, "p", (4, 2))
    assert event.pid[0] == 2212
    assert event.pid[1] == 1000020040
    assert_allclose(event.en[0], 1e3)
    assert_allclose(event.en[1], 4e3)
    assert event.impact_parameter > 0
    assert event.n_wounded[0] == 1
    assert event.n_wounded[1] > 0
    apid = np.abs(event.final_state_charged().pid)
    assert np.sum(apid == 211) > 10


def test_photo_hadron_collision():
    event = run_collision(100 * GeV, "gamma", "p")
    event.pid[0] == 22
    event.pid[1] == 2212
    apid = np.abs(event.final_state_charged().pid)
    assert np.sum(apid == 211) > 0


def test_changing_beams_proton():
    evt_kin = CenterOfMass(10 * GeV, "p", "p")
    m = Pythia8(evt_kin, seed=1)
    for event in m(1):
        assert_allclose(event.en[:2], 5 * GeV)
    m.kinematics = CenterOfMass(100 * GeV, "p", "p")
    for event in m(1):
        assert_allclose(event.en[:2], 50 * GeV)


<<<<<<< HEAD
def test_event(event):
    assert_equal(event.pid[:2], (2212, 2212))
=======
def test_changing_beams_proton():
    run_in_separate_process(run_pythia_change_energy)


def run_pythia_elastic():
    evt_kin = CenterOfMass(10 * GeV, "p", "p")
    m = Pythia8(evt_kin, seed=1, config=["SoftQCD:elastic=on"])
    return [event.copy() for event in m(10)]


def test_pythia_elastic():
    events = run_in_separate_process(run_pythia_elastic)
    for event in events:
        assert len(event) == 4
        assert_equal(event.pid, [2212] * 4)
>>>>>>> fa29965a
<|MERGE_RESOLUTION|>--- conflicted
+++ resolved
@@ -3,11 +3,7 @@
 from chromo.constants import GeV
 import numpy as np
 from numpy.testing import assert_allclose, assert_equal
-<<<<<<< HEAD
 from .util import reference_charge
-=======
-from .util import reference_charge, run_in_separate_process
->>>>>>> fa29965a
 import pytest
 from functools import lru_cache
 import sys
@@ -134,23 +130,13 @@
         assert_allclose(event.en[:2], 50 * GeV)
 
 
-<<<<<<< HEAD
 def test_event(event):
     assert_equal(event.pid[:2], (2212, 2212))
-=======
-def test_changing_beams_proton():
-    run_in_separate_process(run_pythia_change_energy)
-
-
-def run_pythia_elastic():
-    evt_kin = CenterOfMass(10 * GeV, "p", "p")
-    m = Pythia8(evt_kin, seed=1, config=["SoftQCD:elastic=on"])
-    return [event.copy() for event in m(10)]
 
 
 def test_pythia_elastic():
-    events = run_in_separate_process(run_pythia_elastic)
-    for event in events:
+    evt_kin = CenterOfMass(10 * GeV, "p", "p")
+    m = Pythia8(evt_kin, seed=1, config=["SoftQCD:elastic=on"])
+    for event in m(10):
         assert len(event) == 4
-        assert_equal(event.pid, [2212] * 4)
->>>>>>> fa29965a
+        assert_equal(event.pid, [2212] * 4)