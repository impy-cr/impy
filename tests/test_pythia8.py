from impy.kinematics import CenterOfMass
from impy.models import Pythia8
from impy.constants import GeV
import numpy as np
from numpy.testing import assert_allclose
from .util import reference_charge, run_in_separate_process
import pytest
from particle import literals as lp
from functools import lru_cache
import sys


pytestmark = pytest.mark.skipif(
    sys.platform == "win32", reason="Pythia8 does not run on windows"
)


def run_pp_collision():
    evt_kin = CenterOfMass(10 * GeV, "proton", "proton")
    m = Pythia8(evt_kin, seed=4)
    m.set_stable(lp.pi_0.pdgid, True)
    for event in m(1):
        pass
    return event


def run_cross_section(p1, p2):
    evt_kin = CenterOfMass(10 * GeV, p1, p2)
    m = Pythia8(evt_kin, seed=1)
    return m.cross_section()


@pytest.fixture
@lru_cache(maxsize=1)  # Pythia8 initialization is very slow
def event():
    return run_in_separate_process(run_pp_collision)


def test_impact_parameter(event):
    assert np.isnan(event.impact_parameter)


def test_n_wounded(event):
    # TODO EPOS returns (1, 1) for pp collision, perhaps unify the response
    assert event.n_wounded == (0, 0)


def test_cross_section():
    c = run_in_separate_process(run_cross_section, "p", "p")
    assert_allclose(c.total, 38.4, atol=0.1)
    assert_allclose(c.inelastic, 31.3, atol=0.1)
    assert_allclose(c.elastic, 7.1, atol=0.1)
    assert_allclose(c.diffractive_xb, 2.6, atol=0.1)
    assert_allclose(c.diffractive_ax, 2.6, atol=0.1)
<<<<<<< HEAD
    assert_allclose(c.diffractive_xx, 0.8, atol=1)
=======
    assert_allclose(c.diffractive_xx, 0.8, atol=0.1)
>>>>>>> 59d657b2
    assert c.diffractive_axb == 0
    assert_allclose(
        c.non_diffractive,
        c.inelastic - c.diffractive_xb - c.diffractive_ax - c.diffractive_xx,
    )


def test_charge(event):
    expected = reference_charge(event.pid)
    # skip internal particles unknown to reference_charge
    ma = np.isnan(expected)
    assert np.mean(ma) < 0.1
    event.charge[ma] = np.nan
    assert_allclose(event.charge, expected)


def test_vertex(event):
    assert np.sum(event.vt != 0) > 0


def test_children(event):
    assert event.children.shape == (len(event), 2)
    # some particles have no children
    assert sum(x[0] == 0 and x[1] == 0 for x in event.children) > 0

    # somes particles have single children (elastic scattering in parton shower)
    assert sum(x[0] > 0 and x[1] == 0 for x in event.children) > 0

    # some particles have multiple children
    assert sum(x[0] > 0 and x[1] > 0 for x in event.children) > 0


def test_parents(event):
    assert event.parents.shape == (len(event), 2)
    # same particles have no parents
    assert sum(x[0] == 0 and x[1] == 0 for x in event.parents) > 0

    # most particles have a single parent
    assert sum(x[0] > 0 and x[1] == 0 for x in event.parents) > 0

    # some particles have multiple parents
    assert sum(x[0] > 0 and x[1] > 0 for x in event.parents) > 0


def run_pythia_with_nuclei():
    # The test takes ages because the initialization is extremely long.
    # This test usually fails because Pythia seldom raises the success flag
    # and most of the events at lower energies are rejected.

    evt_kin = CenterOfMass(10 * GeV, (4, 2), (12, 6))
    m = Pythia8(evt_kin, seed=1)
    for event in m(1):
        pass
    assert event.impact_parameter > 0
    assert event.n_wounded_A > 0
    assert event.n_wounded_B > 0
    assert event.n_wounded == event.n_wounded_A + event.n_wounded_B


@pytest.mark.skip(reason="it takes forever to generate a nuclear collision")
def test_nuclear_collision():
    run_in_separate_process(run_pythia_with_nuclei)


def run_pythia_change_energy_protons():
    evt_kin = CenterOfMass(10 * GeV, 2212, 2212)
    m = Pythia8(evt_kin, seed=1)
    change_energy_for_protons = 0
    for event in m(1):
        change_energy_for_protons += 1
    m.event_kinematics = CenterOfMass(100 * GeV, 2212, 2212)
    for event in m(1):
        change_energy_for_protons += 1


def test_changing_beams_proton():
    run_in_separate_process(run_pythia_change_energy_protons)


def run_pythia_change_energy_nuclei():
    # This test fails
    evt_kin = CenterOfMass(10 * GeV, 2212, 2212)
    m = Pythia8(evt_kin, seed=1)
    change_energy_for_nuclei = 0
    m.event_kinematics = CenterOfMass(10 * GeV, (4, 2), (12, 6))
    for event in m(1):
        change_energy_for_nuclei += 1
    m.event_kinematics = CenterOfMass(100 * GeV, (4, 2), (12, 6))
    for event in m(1):
        change_energy_for_nuclei += 1
    assert change_energy_for_nuclei == 2


@pytest.mark.skip(reason="it takes forever to generate a nuclear collision")
def test_changing_beams_nuclei(event):
    run_in_separate_process(run_pythia_change_energy_nuclei)<|MERGE_RESOLUTION|>--- conflicted
+++ resolved
@@ -52,11 +52,7 @@
     assert_allclose(c.elastic, 7.1, atol=0.1)
     assert_allclose(c.diffractive_xb, 2.6, atol=0.1)
     assert_allclose(c.diffractive_ax, 2.6, atol=0.1)
-<<<<<<< HEAD
-    assert_allclose(c.diffractive_xx, 0.8, atol=1)
-=======
     assert_allclose(c.diffractive_xx, 0.8, atol=0.1)
->>>>>>> 59d657b2
     assert c.diffractive_axb == 0
     assert_allclose(
         c.non_diffractive,
