name: Test

on:
  pull_request:
    paths-ignore:
      - 'doc/**'
      - 'README.*'

concurrency:
  group: ${{ github.workflow }}-${{ github.head_ref }}
  cancel-in-progress: true

jobs:
  test:
    runs-on: ${{ matrix.os }}

    strategy:
      matrix:
        include:
          # Python version number must be string, otherwise 3.10 becomes 3.1
          - os: windows-latest
            python-version: "3.12"

          - os: macos-latest
<<<<<<< HEAD
            python-version: "3.12"

          - os: ubuntu-latest
            python-version: "3.12"
=======
            python-version: "3.10"

          - os: ubuntu-latest
            python-version: "3.10"
>>>>>>> 9e679204
      fail-fast: false
    steps:
    - uses: actions/checkout@v3
      with:
        submodules: true

    - uses: actions/setup-python@v4
      with:
        python-version: ${{ matrix.python-version }}
    - uses: awvwgk/setup-fortran@main
      id: setup-fortran
      with:
        compiler: gcc
        version: 11

    - run: python -m pip install --upgrade pip

    - if: ${{ matrix.os != 'windows-latest' }}
      run: python -m pip install --prefer-binary -v .[test]

    - if: ${{ matrix.os == 'windows-latest' }}
      run: python -m pip install --prefer-binary -v .[test]
      env:
        CMAKE_GENERATOR: "MinGW Makefiles"
        FC: ${{ steps.setup-fortran.outputs.fc }}

    # graphviz is needed for tests, only install it when compilation succeed
    - uses: tlylt/install-graphviz@v1

    # Tests run in parallel, but data download is currently not thread-safe.
    # We work around this by downloading all data files upfront.
    - run: python download_data.py
    - run: python -m pytest -vv -n 3
      env:
        no_proxy: '*'

    # always() ensures upload even if pytest ends with failures
    - if: always()
      uses: actions/upload-artifact@v3
      with:
        name: ${{ matrix.os }}-${{ matrix.python-version }}
        path: "fig/**"<|MERGE_RESOLUTION|>--- conflicted
+++ resolved
@@ -19,20 +19,17 @@
         include:
           # Python version number must be string, otherwise 3.10 becomes 3.1
           - os: windows-latest
-            python-version: "3.12"
+            python-version: "3.10"
 
           - os: macos-latest
-<<<<<<< HEAD
-            python-version: "3.12"
-
-          - os: ubuntu-latest
-            python-version: "3.12"
-=======
             python-version: "3.10"
 
           - os: ubuntu-latest
             python-version: "3.10"
->>>>>>> 9e679204
+
+          - os: ubuntu-latest
+            python-version: "3.12"
+            
       fail-fast: false
     steps:
     - uses: actions/checkout@v3
