--- conflicted
+++ resolved
@@ -61,9 +61,6 @@
         version: 11
     - run: python -m pip install --upgrade pip
     - run: python -m pip install --prefer-binary -v .[test]
-<<<<<<< HEAD
-    - run: env no_proxy='*' python -m pytest -vv
-=======
       if: ${{ matrix.os != 'windows-latest' }}
 
 
@@ -84,5 +81,4 @@
 
     - run: python -m pytest -vv
       env:
-        no_proxy: '*'
->>>>>>> 4c0547e3
+        no_proxy: '*'