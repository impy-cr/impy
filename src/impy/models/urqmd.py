# Some notes on UrQMD. The model works quite well now. It is slower than anything else,
# except EPOS maybe. It describes quite okaish the fixed target results and some LHC
# results. What is a strange feature is that decays of pions, kaons or neutrinos are not
# supported in the model and can not be disabled by flags.

# The current settings are taken from CORSIKA and they are optimized for speed aparently.
# The license of UrQMD is quite restrictive, they won't probably permit distributing it.

import numpy as np
<<<<<<< HEAD
from impy.common import MCRun, MCEvent, CrossSectionData
from impy.util import info, fortran_array_insert, fortran_array_remove
from impy.kinematics import EventFrame
from impy.constants import standard_projectiles, nuclei
import warnings
=======
from impy.common import MCRun, MCEvent, impy_config, CrossSectionData
from impy.util import info
>>>>>>> 59d657b2


class UrQMDEvent(MCEvent):
    """Wrapper class around EPOS particle stack."""

    def _charge_init(self, npart):
        return self._lib.uqchg.ichg[:npart]

    def _get_impact_parameter(self):
        return self._lib.rsys.bimp


class UrQMD34(MCRun):
    """Implements all abstract attributes of MCRun for the
    UrQMD series of event generators.

    The version included here is UrQMD 3.4. The manual and further
    references can be accessed on this webpage https://urqmd.org/.
    """

    _name = "UrQMD"
    _version = "3.4"
    _library_name = "_urqmd34"
    _event_class = UrQMDEvent
<<<<<<< HEAD
    _frame = EventFrame.CENTER_OF_MASS
    _projectiles = set(standard_projectiles) | set(nuclei)

    def __init__(
        self,
        evt_kin,
        seed=None,
        caltim=200,
        outtim=200,
        ct_params=None,
        ct_options=None,
    ):
=======
    _output_frame = "center-of-mass"

    def __init__(self, event_kinematics, seed="random", logfname=None):
>>>>>>> 59d657b2
        self._pdg2modid = {
            22: (100, 0),
            111: (101, 0),
            211: (101, 2),
            -211: (101, -2),
            321: (106, 1),
            311: (106, -1),
            -321: (-106, -1),
            -311: (-106, 1),
            2212: (1, 1),
            2112: (1, -1),
            221: (102, 0),
            213: (104, 2),
            -213: (104, -2),
            113: (104, 0),
            323: (108, 2),
            -323: (108, -2),
            313: (108, 0),
            -313: (-108, 0),
            223: (103, 0),
            333: (109, 0),
            3222: (40, 2),
            3212: (40, 0),
            3112: (40, -2),
            3322: (49, 0),
            3312: (49, -1),
            3122: (27, 0),
            2224: (17, 4),
            2214: (17, 2),
            2114: (17, 0),
            1114: (17, -2),
            3224: (41, 2),
            3214: (41, 0),
            3114: (41, -2),
            3324: (50, 0),
            3314: (50, -1),
            3334: (55, 0),
            411: (133, 2),
            -411: (133, -2),
            421: (133, 0),
            -421: (-133, 0),
            441: (107, 0),
            431: (138, 1),
            -431: (138, -1),
            433: (139, 1),
            -433: (139, -1),
            413: (134, 1),
            -413: (134, -1),
            10421: (134, 0),
            -10421: (-134, 0),
            443: (135, 0),
            -2212: (-1, 1),
            -2112: (-1, -1),
            -3222: (-40, 2),
            -3212: (-40, 0),
            -3112: (-40, -2),
            -3322: (-49, 0),
            -3312: (-49, -1),
            -3122: (-27, 0),
            -2224: (-17, 4),
            -2214: (-17, 2),
            -2114: (-17, 0),
            -1114: (-17, -2),
            -3224: (-41, 2),
            -3214: (-41, 0),
            -3114: (-41, -2),
            -3324: (-50, 0),
            -3314: (-50, -1),
            -3334: (-55, 0),
        }

<<<<<<< HEAD
        super().__init__(seed)

        # logging
        import impy

        lun = 6  # stdout
        self._lib.urqini(lun, impy.debug_level)
=======
        super().__init__(seed, logfname)

        self._lib.init_rmmard(self._seed)

        info(1, "First initialization")
        self._lib.urqini(self._lun, impy_config["urqmd"]["debug_level"])

        # Set default stable
        self._set_final_state_particles()
>>>>>>> 59d657b2

        self._lib.inputs.nevents = 1
        self._lib.rsys.bmin = 0
        # Use bdb weighting for impact parameter selection
        self._lib.options.ctoption[5 - 1] = 1

        # Disable elastic collision
        self._lib.options.ctoption[7 - 1] = 1

        # Change CTParams and/or CTOptions if needed
        if ct_params:
            for k, v in ct_params:
                self._lib.options.ctparams[k] = v
                info(5, f"CTParams[{k}] changed to {v}")
        if ct_options:
            for k, v in ct_options:
                self._lib.options.ctoptions[k] = v
                info(5, f"CTOptions[{k}] changed to {v}")

        # Don't do time evolution in QMD (as in CORSIKA)
        # This sets timestep to final time -> all steps are = 1
        self._lib.pots.dtimestep = outtim
        self._lib.sys.nsteps = int(0.01 + caltim / self._lib.pots.dtimestep)
        self._lib.inputs.outsteps = int(0.01 + caltim / self._lib.pots.dtimestep)
<<<<<<< HEAD
        self.kinematics = evt_kin

        self._set_final_state_particles()

    def _cross_section(self):
        tot = self._lib.ptsigtot()
        return CrossSectionData(tot, np.nan, np.nan, np.nan, np.nan, np.nan, np.nan)

    def _set_kinematics(self, kin):
        for i, (p, x) in enumerate(zip((kin.p1, kin.p2), "pt")):
            if p.is_nucleus:
                setattr(self._lib.inputs, f"{x}rspflg", 0)
                setattr(self._lib.sys, f"a{x}", p.A)
                setattr(self._lib.sys, f"z{x}", p.Z)
            else:
                # Special projectile
                setattr(self._lib.inputs, f"{x}rspflg", 1)
                setattr(self._lib.sys, f"a{x}", 1)
                self._lib.inputs.spityp[i] = self._pdg2modid[p][0]
                self._lib.inputs.spiso3[i] = self._pdg2modid[p][1]
=======
        self.event_kinematics = event_kinematics

    def _cross_section(self, evt_kin):
        with self._temporary_evt_kin(evt_kin):
            tot = self._lib.ptsigtot()
        return CrossSectionData(tot, np.nan, np.nan, np.nan, np.nan, np.nan, np.nan)

    def _set_event_kinematics(self, k):
        info(5, "Setting event kinematics")
        if not k.p1_is_nucleus:
            # Special projectile
            self._lib.inputs.prspflg = 1
            self._lib.sys.ap = 1
            self._lib.inputs.spityp[0] = self._pdg2modid[k.p1pdg][0]
            self._lib.inputs.spiso3[0] = self._pdg2modid[k.p1pdg][1]
        else:
            self._lib.inputs.prspflg = 0
            self._lib.sys.ap = k.A1
            self._lib.sys.zp = k.Z1

        if not k.p2_is_nucleus:
            # Special projectile
            self._lib.inputs.trspflg = 1
            self._lib.sys.at = 1
            self._lib.inputs.spityp[1] = self._pdg2modid[k.p2pdg][0]
            self._lib.inputs.spiso3[1] = self._pdg2modid[k.p2pdg][1]
        else:
            self._lib.inputs.trspflg = 0
            self._lib.sys.at = k.A2
            self._lib.sys.zt = k.Z2
>>>>>>> 59d657b2

        # Set impact parameter (to be revisited)
        # AF: Does this work for pions or kaons??
        self._lib.rsys.bdist = (
            self._lib.nucrad(self._lib.sys.ap)
            + self._lib.nucrad(self._lib.sys.at)
            + 2 * self._lib.options.ctparam[30 - 1]
        )

        # Output only correct in lab frame, don't try using the
        # "equal speed" frame.
        self._lib.input2.pbeam = kin.plab
        self._lib.inputs.srtflag = 2

        # Unclear what the effect of the equation of state is but
        # should be required for very low energy.
        if kin.plab > 4.9:
            self._lib.inputs.eos = 0
            # This is the fast method as set default in urqinit.f
            self._lib.options.ctoption[24 - 1] = 2
        else:
            self._lib.inputs.eos = 1
            # A hard sphere potential is required for equation of state
            self._lib.options.ctoption[24 - 1] = 0

    def _set_stable(self, pdgid, stable):
        try:
            uid = self._pdg2modid[pdgid][0]
        except KeyError:
            warnings.warn(f"{pdgid} unknown to UrQMD", RuntimeWarning)
            return

        s = self._lib.stables
        if stable:
            fortran_array_insert(s.stabvec, s.nstable, uid)
        else:
            fortran_array_remove(s.stabvec, s.nstable, uid)

    def _generate(self):
        # If new event, initialize projectile and target
        if self._lib.options.ctoption[40 - 1] == 0:
            if self._lib.inputs.prspflg == 0:
                self._lib.cascinit(self._lib.sys.zp, self._lib.sys.ap, 1)
            if self._lib.inputs.trspflg == 0:
                self._lib.cascinit(self._lib.sys.zt, self._lib.sys.at, 2)

        self._lib.urqmd(0)
        # Convert URQMD event to HEPEVT
        self._lib.chepevt()
        return True<|MERGE_RESOLUTION|>--- conflicted
+++ resolved
@@ -6,17 +6,11 @@
 # The current settings are taken from CORSIKA and they are optimized for speed aparently.
 # The license of UrQMD is quite restrictive, they won't probably permit distributing it.
 
-import numpy as np
-<<<<<<< HEAD
 from impy.common import MCRun, MCEvent, CrossSectionData
 from impy.util import info, fortran_array_insert, fortran_array_remove
 from impy.kinematics import EventFrame
 from impy.constants import standard_projectiles, nuclei
 import warnings
-=======
-from impy.common import MCRun, MCEvent, impy_config, CrossSectionData
-from impy.util import info
->>>>>>> 59d657b2
 
 
 class UrQMDEvent(MCEvent):
@@ -41,7 +35,6 @@
     _version = "3.4"
     _library_name = "_urqmd34"
     _event_class = UrQMDEvent
-<<<<<<< HEAD
     _frame = EventFrame.CENTER_OF_MASS
     _projectiles = set(standard_projectiles) | set(nuclei)
 
@@ -54,11 +47,6 @@
         ct_params=None,
         ct_options=None,
     ):
-=======
-    _output_frame = "center-of-mass"
-
-    def __init__(self, event_kinematics, seed="random", logfname=None):
->>>>>>> 59d657b2
         self._pdg2modid = {
             22: (100, 0),
             111: (101, 0),
@@ -130,7 +118,6 @@
             -3334: (-55, 0),
         }
 
-<<<<<<< HEAD
         super().__init__(seed)
 
         # logging
@@ -138,17 +125,6 @@
 
         lun = 6  # stdout
         self._lib.urqini(lun, impy.debug_level)
-=======
-        super().__init__(seed, logfname)
-
-        self._lib.init_rmmard(self._seed)
-
-        info(1, "First initialization")
-        self._lib.urqini(self._lun, impy_config["urqmd"]["debug_level"])
-
-        # Set default stable
-        self._set_final_state_particles()
->>>>>>> 59d657b2
 
         self._lib.inputs.nevents = 1
         self._lib.rsys.bmin = 0
@@ -173,14 +149,13 @@
         self._lib.pots.dtimestep = outtim
         self._lib.sys.nsteps = int(0.01 + caltim / self._lib.pots.dtimestep)
         self._lib.inputs.outsteps = int(0.01 + caltim / self._lib.pots.dtimestep)
-<<<<<<< HEAD
         self.kinematics = evt_kin
 
         self._set_final_state_particles()
 
     def _cross_section(self):
         tot = self._lib.ptsigtot()
-        return CrossSectionData(tot, np.nan, np.nan, np.nan, np.nan, np.nan, np.nan)
+        return CrossSectionData(total=tot)
 
     def _set_kinematics(self, kin):
         for i, (p, x) in enumerate(zip((kin.p1, kin.p2), "pt")):
@@ -194,38 +169,6 @@
                 setattr(self._lib.sys, f"a{x}", 1)
                 self._lib.inputs.spityp[i] = self._pdg2modid[p][0]
                 self._lib.inputs.spiso3[i] = self._pdg2modid[p][1]
-=======
-        self.event_kinematics = event_kinematics
-
-    def _cross_section(self, evt_kin):
-        with self._temporary_evt_kin(evt_kin):
-            tot = self._lib.ptsigtot()
-        return CrossSectionData(tot, np.nan, np.nan, np.nan, np.nan, np.nan, np.nan)
-
-    def _set_event_kinematics(self, k):
-        info(5, "Setting event kinematics")
-        if not k.p1_is_nucleus:
-            # Special projectile
-            self._lib.inputs.prspflg = 1
-            self._lib.sys.ap = 1
-            self._lib.inputs.spityp[0] = self._pdg2modid[k.p1pdg][0]
-            self._lib.inputs.spiso3[0] = self._pdg2modid[k.p1pdg][1]
-        else:
-            self._lib.inputs.prspflg = 0
-            self._lib.sys.ap = k.A1
-            self._lib.sys.zp = k.Z1
-
-        if not k.p2_is_nucleus:
-            # Special projectile
-            self._lib.inputs.trspflg = 1
-            self._lib.sys.at = 1
-            self._lib.inputs.spityp[1] = self._pdg2modid[k.p2pdg][0]
-            self._lib.inputs.spiso3[1] = self._pdg2modid[k.p2pdg][1]
-        else:
-            self._lib.inputs.trspflg = 0
-            self._lib.sys.at = k.A2
-            self._lib.sys.zt = k.Z2
->>>>>>> 59d657b2
 
         # Set impact parameter (to be revisited)
         # AF: Does this work for pions or kaons??
