--- conflicted
+++ resolved
@@ -1,13 +1,7 @@
 from ..common import MCRun, MCEvent
 from ..util import info
-<<<<<<< HEAD
-from impy import impy_config, base_path
-from impy.util import _cached_data_dir
-from pathlib import Path
-=======
 from impy import impy_config
 from impy.util import _cached_data_dir
->>>>>>> 4c0547e3
 from os import environ
 import numpy as np
 
@@ -70,15 +64,7 @@
 
         self._lib.hepevt = self._lib.Hepevt()
 
-<<<<<<< HEAD
-        _cached_data_dir(
-            "https://github.com/impy-project/impy/releases/download"
-            "/zipped_data_v1.0/Pythia8_v001.zip"
-        )
-        datdir = Path(base_path) / "iamdata" / "Pythia8" / "xmldoc"
-=======
         datdir = _cached_data_dir(self._data_url) + "xmldoc"
->>>>>>> 4c0547e3
 
         # Must delete PYTHIA8DATA from environ if it exists, since it overrides
         # our argument here. When you install Pythia8 with conda, it sets
