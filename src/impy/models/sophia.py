import numpy as np
<<<<<<< HEAD
from impy.common import MCRun, MCEvent, CrossSectionData
from impy.constants import nucleon_mass
from impy.constants import microbarn
from impy.kinematics import EventFrame
from particle import literals as lp
=======
from impy.common import MCRun, MCEvent, impy_config, CrossSectionData
from impy.util import info
>>>>>>> 59d657b2

sophia_interaction_types = [
    "multipion production (fragmentation)",
    "diffractive scattering: N \u03B3 \u2192 N \u03C1",
    "direct pion production: N \u03B3 \u2192 \u0394 \u03C0",
    "direct pion production: N \u03B3 \u2192 \u0394 \u03C0",
    "diffractive scattering: N \u03B3 \u2192 N \u03C9",
    "fragmentation in resonance region",
    "excitation/decay of resonance",
]


class SophiaEvent(MCEvent):
    """Wrapper class around Sophia code"""

    @property
    def interaction_type(self):
        return sophia_interaction_types[self._lib.interaction_type_code]

    def _charge_init(self, npart):
        return self._lib.schg.ichg[:npart]

    @property
    def decayed_parent(self):
        """Returns the array of zero-based indices
        of the decayed parent particles.
        Index -1 means that there is no parent particle.
        It throw an exception (via MCEvent.parents)
        if selection is applied
        """
        return self._lib.schg.iparnt[: self.npart]


class Sophia20(MCRun):
    """Implements all abstract attributes of MCRun for the
    Sophia event generator.
    """

    _name = "Sophia"
    _version = "2.0"
    _library_name = "_sophia"
    _event_class = SophiaEvent
    _frame = EventFrame.FIXED_TARGET
    _projectiles = {lp.photon.pdgid}
    _targets = {lp.p.pdgid, lp.n.pdgid}

    def __init__(self, kinematics, seed=None, keep_decayed_particles=True):

        super().__init__(seed)

        import impy

        self._lib.s_plist.ideb = impy.debug_level
        # Keep decayed particles in the history:
<<<<<<< HEAD
        self._lib.eg_io.keepdc = keep_decayed_particles

        self.kinematics = kinematics
        self._set_final_state_particles()

    def _cross_section(self):
        # code=3 for inelastic cross-section
        inel = (
            self._lib.crossection(self._energy_of_photon, 3, self._nucleon_code)
            * microbarn
        )
        return CrossSectionData(inelastic=inel)
=======
        self._lib.eg_io.keepdc = impy_config["sophia"]["keep_decayed_particles"]
        self.event_kinematics = event_kinematics
        self._set_final_state_particles()

    @staticmethod
    def _validate_kinematics(k):
        if k.p1pdg != 22:
            raise ValueError(
                "Sophia accepts only 'gamma' as a projectile "
                + "but received pdg_id = {0}".format(k.p1pdg)
            )

        if k.p2pdg not in [2212, 2112]:
            raise ValueError(
                "Sophia accepts only 'proton' or 'neutron' as a target, "
                + "but received pdg_id = {0}".format(k.p2pdg)
            )

        # HD: is this necessary?
        if k.p2_is_nucleus:
            raise ValueError(
                "Sophia accepts only 'proton' or 'neutron' as a target, "
                + "but received nucleus = ({0}, {1})".format(k.A2, k.Z2)
            )

    def _cross_section(self, evt_kin):
        self._validate_kinematics(evt_kin)

        nucleon_code_number = self._lib.icon_pdg_sib(evt_kin.p2pdg)
        energy_of_photon = self.event_kinematics.elab

        # self.energy_of_photon is the energy in lab frame
        # where nucleon is at rest and photon is moving
        total_crossection_id = 3  # 3 is for total crossection
        # cross section in micro barn
        total = self._lib.crossection(
            energy_of_photon, total_crossection_id, nucleon_code_number
        )
        return CrossSectionData(total, np.nan, np.nan, np.nan, np.nan, np.nan)
>>>>>>> 59d657b2

    def _set_kinematics(self, evt_kin):
        # Here we consider laboratory frame where photon moves along z axis
        # and nucleon is at rest. The angle is counted from z axis.
        # However, because of the definitions in "eventgen" subroutine of
        # SOPHIA code (line "P_gam(3) = -EPS*COS(theta*pi/180.D0)")
        # this angle should be 180 for photon moving along z
        # (and 0 for photon moving in direction opposite to z)
        self._nucleon_code = self._lib.icon_pdg_sib(evt_kin.p2)
        self._angle_between_nucleon_and_photon = 180
        self._energy_of_photon = evt_kin.elab
        self._energy_of_nucleon = np.float32(nucleon_mass)
        # setting parameters for cross-section
        self._lib.initial(self._nucleon_code)

    def _set_stable(self, pdgid, stable):
        sid = abs(self._lib.icon_pdg_sib(pdgid)) - 1
        idb = self._lib.s_csydec.idb
        if sid < 0 or sid > idb.size:
            raise ValueError(f"{pdgid} is unknown")
        if stable:
            idb[sid] = -abs(idb[sid])
        else:
            idb[sid] = abs(idb[sid])

    def _generate(self):
        # Generate event (the final particles and their parameters)
        # by underlying Fortran library
        self._lib.interaction_type_code = self._lib.eventgen(
            self._nucleon_code,
            self._energy_of_nucleon,
            self._energy_of_photon,
            self._angle_between_nucleon_and_photon,
        )

        # prepare hepevt common block
        self._lib.toevt()
        return True<|MERGE_RESOLUTION|>--- conflicted
+++ resolved
@@ -1,14 +1,9 @@
 import numpy as np
-<<<<<<< HEAD
 from impy.common import MCRun, MCEvent, CrossSectionData
 from impy.constants import nucleon_mass
 from impy.constants import microbarn
 from impy.kinematics import EventFrame
 from particle import literals as lp
-=======
-from impy.common import MCRun, MCEvent, impy_config, CrossSectionData
-from impy.util import info
->>>>>>> 59d657b2
 
 sophia_interaction_types = [
     "multipion production (fragmentation)",
@@ -63,7 +58,6 @@
 
         self._lib.s_plist.ideb = impy.debug_level
         # Keep decayed particles in the history:
-<<<<<<< HEAD
         self._lib.eg_io.keepdc = keep_decayed_particles
 
         self.kinematics = kinematics
@@ -71,52 +65,12 @@
 
     def _cross_section(self):
         # code=3 for inelastic cross-section
+        # TODO fill more cross-sections
         inel = (
             self._lib.crossection(self._energy_of_photon, 3, self._nucleon_code)
             * microbarn
         )
         return CrossSectionData(inelastic=inel)
-=======
-        self._lib.eg_io.keepdc = impy_config["sophia"]["keep_decayed_particles"]
-        self.event_kinematics = event_kinematics
-        self._set_final_state_particles()
-
-    @staticmethod
-    def _validate_kinematics(k):
-        if k.p1pdg != 22:
-            raise ValueError(
-                "Sophia accepts only 'gamma' as a projectile "
-                + "but received pdg_id = {0}".format(k.p1pdg)
-            )
-
-        if k.p2pdg not in [2212, 2112]:
-            raise ValueError(
-                "Sophia accepts only 'proton' or 'neutron' as a target, "
-                + "but received pdg_id = {0}".format(k.p2pdg)
-            )
-
-        # HD: is this necessary?
-        if k.p2_is_nucleus:
-            raise ValueError(
-                "Sophia accepts only 'proton' or 'neutron' as a target, "
-                + "but received nucleus = ({0}, {1})".format(k.A2, k.Z2)
-            )
-
-    def _cross_section(self, evt_kin):
-        self._validate_kinematics(evt_kin)
-
-        nucleon_code_number = self._lib.icon_pdg_sib(evt_kin.p2pdg)
-        energy_of_photon = self.event_kinematics.elab
-
-        # self.energy_of_photon is the energy in lab frame
-        # where nucleon is at rest and photon is moving
-        total_crossection_id = 3  # 3 is for total crossection
-        # cross section in micro barn
-        total = self._lib.crossection(
-            energy_of_photon, total_crossection_id, nucleon_code_number
-        )
-        return CrossSectionData(total, np.nan, np.nan, np.nan, np.nan, np.nan)
->>>>>>> 59d657b2
 
     def _set_kinematics(self, evt_kin):
         # Here we consider laboratory frame where photon moves along z axis
