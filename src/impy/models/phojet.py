"""
Created on 15.05.2012

@author: afedynitch
"""
from impy.common import MCRun, MCEvent
from impy import impy_config
from impy.util import info, fortran_chars


class PhojetEvent(MCEvent):
    """Wrapper class around (pure) PHOJET particle stack."""

    _hepevt = "poevt1"

    def _charge_init(self, npart):
        return self._lib.poevt2.icolor[0, :npart] / 3

    def _gen_cut_info(self):
        """Init variables tracking the number of soft and hard cuts"""

        self._mpi = self._lib.podebg.kspom + self._lib.podebg.khpom
        self._kspom = self._lib.podebg.kspom
        self._khpom = self._lib.podebg.khpom
        self._ksoft = self._lib.podebg.ksoft
        self._khard = self._lib.podebg.khard

    @property
    def mpi(self):
        """Total number of cuts"""
        return self._lib.podebg.kspom + self._lib.podebg.khpom

    @property
    def kspom(self):
        """Total number of soft cuts"""
        return self._lib.podebg.kspom

    @property
    def khpom(self):
        """Total number of hard cuts"""
        return self._lib.podebg.khpom

    @property
    def ksoft(self):
        """Total number of realized soft cuts"""
        return self._lib.podebg.ksoft

    @property
    def khard(self):
        """Total number of realized hard cuts"""
        return self._lib.podebg.khard

    # def elastic_t(self):
    #     """Squared momentum transfer t for elastic interaction.

    #     This only makes sense if the interaction is indeed elastic
    #     and only 4 particles are on the stack. The initial 2 and
    #     the final 2. Handle with care!!
    #     """
    #     return np.sum(
    #         np.square(self.lib.poevt1.phep[0:4, 0] -
    #                   self.lib.poevt1.phep[0:4, 5]))


class PHOJETRun(MCRun):
    """Implements all abstract attributes of MCRun for the
    PHOJET series of event generators.

    PHOJET is part of DPMJET and is run via the same fortran library.
    The results for pp and hadron-p `should` be the same.
    """

    def sigma_inel(self, *args, **kwargs):
        """Inelastic cross section according to current
        event setup (energy, projectile, target)"""

        info(3, "PHOJET workaround for cross-section", "(need to generate dummy event)")
        self.lib.pho_event(1, self._curr_event_kin.p1pdg, self._curr_event_kin.p2pdg)
        return self.lib.powght.siggen[3]

    def sigma_inel_air(self, **kwargs):
        """PHOJET does not support nuclear targets."""
        raise Exception("PHOJET does not support nuclear targets.")

    def set_stable(self, pdgid, stable=True):
        if abs(pdgid) == 2212:
            return
        kc = self.lib.pycomp(pdgid)
        if stable:
            self.lib.pydat3.mdcy[kc - 1, 0] = 0
            info(5, "defining", pdgid, "as stable particle")
        else:
            self.lib.pydat3.mdcy[kc - 1, 0] = 1
            info(5, "forcing decay of", pdgid)

    def _set_event_kinematics(self, event_kinematics):
        """Set new combination of energy, momentum, projectile
        and target combination for next event."""
        info(5, "Setting event kinematics")

        self._curr_event_kin = event_kinematics
        k = event_kinematics

        if k.p1_is_nucleus or k.p2_is_nucleus:
            raise Exception("PHOJET does not support nuclei.")

        self.lib.pho_setpar(1, k.p1pdg, 0, 0.0)
        self.lib.pho_setpar(2, k.p2pdg, 0, 0.0)
        self.p1, self.p2 = k.beam_as_4vec

    def attach_log(self, fname=None):
        """Routes the output to a file or the stdout."""
        fname = impy_config["output_log"] if fname is None else fname
        if fname == "stdout":
            lun = 6
            info(5, "Output is routed to stdout.")
        else:
            lun = self._attach_fortran_logfile(fname)
            info(5, "Output is routed to", fname, "via LUN", lun)

        if hasattr(self.lib, "dtflka"):
            self.lib.dtflka.lout = lun
            self.lib.dtflka.lpri = 50
        elif hasattr(self.lib, "dtiont"):
            self.lib.dtiont.lout = lun
        elif hasattr(self.lib, "poinou"):
            self.lib.poinou.lo = lun
        else:
            raise Exception(
                "Unknown PHOJET (DPMJET) version, IO common block not detected."
            )

        self.lib.pydat1.mstu[10] = lun

        # Save lun for initialization of PHOJET
        self._lun = lun

    def init_generator(self, event_kinematics, seed="random", logfname=None):
        from impy.constants import c
        from random import randint

        self._abort_if_already_initialized()

        if seed == "random":
            seed = randint(1000000, 10000000)
        else:
            seed = int(seed)
        info(3, "Using seed:", seed)
        # Set seed of random number generator
        self.lib.init_rmmard(seed)

        # Detect what kind of PHOJET interface is attached. If PHOJET
        # is run through DPMJET, initial init needs -2 else -1
        init_flag = -2 if "dpmjetIII" in self.lib.__name__ else -1

        pho_conf = impy_config["phojet"]
        # Set the dpmjpar.dat file
        if hasattr(self.lib, "pomdls") and hasattr(self.lib.pomdls, "parfn"):
            pfile = pho_conf["param_file"][self.version]
            info(3, "PHOJET parameter file at", pfile)
            self.lib.pomdls.parfn = fortran_chars(self.lib.pomdls.parfn, pfile)

        # Set the data directory for the other files
        if hasattr(self.lib, "poinou") and hasattr(self.lib.poinou, "datdir"):
            pfile = pho_conf["dat_dir"][self.version]
            info(3, "PHOJET data dir is at", pfile)
            self.lib.poinou.datdir = fortran_chars(self.lib.poinou.datdir, pfile)
            self.lib.poinou.lendir = len(pfile)

        # Set debug level of the generator
        for i in range(self.lib.podebg.ideb.size):
            self.lib.podebg.ideb[i] = pho_conf["debug_level"]

        self.attach_log(fname=logfname)

        # Initialize PHOJET's parameters
        if self.lib.pho_init(init_flag, self._lun):
            raise Exception("PHOJET unable to initialize or set LUN")

        process_switch = self.lib.poprcs.ipron
        # non-diffractive elastic scattering (1 - on, 0 - off)
        process_switch[0, 0] = 1
        # elastic scattering
        process_switch[1, 0] = 0
        # quasi-elastic scattering (for incoming photons only)
        process_switch[2, 0] = 1
        # central diffration (double-pomeron scattering)
        process_switch[3, 0] = 1
        # particle 1 single diff. dissociation
        process_switch[4, 0] = 1
        # particle 2 single diff. dissociation
        process_switch[5, 0] = 1
        # double diff. dissociation
        process_switch[6, 0] = 1
        # direct photon interaction (for incoming photons only)
        process_switch[7, 0] = 1

        self._set_event_kinematics(event_kinematics)
        if self.lib.pho_event(-1, self.p1, self.p2)[1]:
            raise Exception(
                "PHOJET failed to initialize with the current", "event kinematics"
            )

<<<<<<< HEAD
=======
        # Set seed of random number generator
        # sseed = str(seed)
        # n1, n2, n3, n4 = (
        #     int(sseed[0:2]),
        #     int(sseed[2:4]),
        #     int(sseed[4:6]),
        #     int(sseed[6:]),
        # )
        # self.lib.dt_rndmst(n1, n2, n3, n4)
        self.lib.init_rmmard(int(seed))

>>>>>>> 933b2688
        # if self.def_settings:
        #     print self.class_name + \
        #         "::init_generator(): Using default settings:", \
        #         self.def_settings.__class__.__name__
        #     self.def_settings.enable()

        self._define_default_fs_particles()
        # Set PYTHIA decay flags to follow all changes to MDCY
        self.lib.pydat1.mstj[21 - 1] = 1
        self.lib.pydat1.mstj[22 - 1] = 2
        # Set ctau threshold in PYTHIA for the default stable list
        self.lib.pydat1.parj[70] = impy_config["tau_stable"] * c * 1e-3  # mm

    def generate_event(self):
        return self.lib.pho_event(1, self.p1, self.p2)[1]


class Phojet112(PHOJETRun):
    def __init__(self, event_kinematics, seed="random", logfname=None):
        from impy.definitions import interaction_model_by_tag as models_dict

        interaction_model_def = models_dict["PHOJET112"]
        super().__init__(interaction_model_def)
        self.init_generator(event_kinematics, seed, logfname)


class Phojet191(PHOJETRun):
    def __init__(self, event_kinematics, seed="random", logfname=None):
        from impy.definitions import interaction_model_by_tag as models_dict

        interaction_model_def = models_dict["PHOJET191"]
        super().__init__(interaction_model_def)
        self.init_generator(event_kinematics, seed, logfname)<|MERGE_RESOLUTION|>--- conflicted
+++ resolved
@@ -201,20 +201,7 @@
                 "PHOJET failed to initialize with the current", "event kinematics"
             )
 
-<<<<<<< HEAD
-=======
-        # Set seed of random number generator
-        # sseed = str(seed)
-        # n1, n2, n3, n4 = (
-        #     int(sseed[0:2]),
-        #     int(sseed[2:4]),
-        #     int(sseed[4:6]),
-        #     int(sseed[6:]),
-        # )
-        # self.lib.dt_rndmst(n1, n2, n3, n4)
-        self.lib.init_rmmard(int(seed))
-
->>>>>>> 933b2688
+
         # if self.def_settings:
         #     print self.class_name + \
         #         "::init_generator(): Using default settings:", \
