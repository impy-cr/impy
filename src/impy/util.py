"""Utility module for auxiliary methods and classes."""

import warnings
import inspect
import os
<<<<<<< HEAD
import pathlib
=======
>>>>>>> 4c0547e3
from pathlib import Path
import urllib.request
import zipfile
import shutil


from impy import impy_config
import numpy as np

# Global debug flags that would be nice to have in some sort
# of config or other ideas?
print_module = True

# Standard stable particles for for fast air shower cascade calculation
# Particles with an anti-partner
standard_particles = [11, 13, 15, 211, 321, 2212, 2112, 3122, 411, 421, 431]
standard_particles += [-pid for pid in standard_particles]
# unflavored particles
standard_particles = tuple(standard_particles + [111, 130, 310, 221, 223, 333])


def getAZN(pdgid):
    """Returns mass number :math:`A`, charge :math:`Z` and neutron
    number :math:`N` of ``pdgid``.

    Note::

        PDG ID for nuclei is coded according to 10LZZZAAAI. For iron-52 it is 1000260520.

    Args:
        pdgid (int): PDG ID of nucleus/mass group
    Returns:
        (int,int,int): (Z,A) tuple
    """
    Z, A = 1, 1
    if pdgid < 2000:
        return 0, 0, 0
    elif pdgid == 2112:
        return 1, 0, 1
    elif pdgid == 2212:
        return 1, 1, 0
    elif pdgid > 1000000000:
        A = pdgid % 1000 / 10
        Z = pdgid % 1000000 / 10000
        return A, Z, A - Z
    else:
        return 1, 0, 0


def AZ2pdg(A, Z):
    """Conversion of nucleus with mass A and charge Z
    to PDG nuclear code"""
    # 10LZZZAAAI
    pdg_id = 1000000000
    pdg_id += 10 * A
    pdg_id += 10000 * Z
    return pdg_id


def fortran_chars(array_ref, char_seq):
    """Helper to set fortran character arrays with python strings"""
    info(10, "Setting fortran array with", char_seq)
    # Reset
    import numpy as np

    len_arr = int(str(array_ref.dtype)[2:])
    len_seq = len(char_seq)
    return np.array(
        [c for c in char_seq + (len_arr - len_seq) * " "], dtype="S" + str(len_arr)
    )


def caller_name(skip=2):
    """Get a name of a caller in the format module.class.method

    `skip` specifies how many levels of stack to skip while getting caller
    name. skip=1 means "who calls me", skip=2 "who calls my caller" etc.
    An empty string is returned if skipped levels exceed stack height.abs

    From https://gist.github.com/techtonik/2151727
    """

    stack = inspect.stack()
    start = 0 + skip

    if len(stack) < start + 1:
        return ""

    parentframe = stack[start][0]

    name = []

    if print_module:
        module = inspect.getmodule(parentframe)
        # `modname` can be None when frame is executed directly in console
        if module:
            name.append(module.__name__ + ".")

    # detect classname
    if "self" in parentframe.f_locals:
        # I don't know any way to detect call from the object method
        # there seems to be no way to detect static method call - it will
        # be just a function call

        name.append(parentframe.f_locals["self"].__class__.__name__ + "::")

    codename = parentframe.f_code.co_name
    if codename != "<module>":  # top level usually
        name.append(codename + "(): ")  # function or a method

    del parentframe
    return "".join(name)


def info(min_dbg_level, *message):
    """Print to console if `min_debug_level <= config["debug_level"]`

    The fuction determines automatically the name of caller and appends
    the message to it. Message can be a tuple of strings or objects
    which can be converted to string using `str()`.

    Args:
        min_dbg_level (int): Minimum debug level in config for printing
        message (tuple): Any argument or list of arguments that casts to str
    """

    # Would prefer here a global debug
    # if min_dbg_level <= config["debug_level"]:
    if min_dbg_level <= impy_config["debug_level"]:
        message = [str(m) for m in message]
        print(caller_name() + " ".join(message))


class OutputGrabber(object):
    """
    Class to capture the output produced by the console and
    store it as a string variable. This is provided for utlity
    to event generators written in C++.
    Source: https://stackoverflow.com/questions/24277488/
    in-python-how-to-capture-the-stdout-from-a-c-shared-library-to-a-variable
    """

    escape_char = r"\c"

    def __init__(self, stream=None, threaded=False):
        import sys

        self.origstream = stream
        self.threaded = threaded
        if self.origstream is None:
            self.origstream = sys.stdout
        self.origstreamfd = self.origstream.fileno()
        self.capturedtext = ""
        # Create a pipe so the stream can be captured:
        self.pipe_out, self.pipe_in = os.pipe()

    def __enter__(self):
        self.start()
        return self

    def __exit__(self, type, value, traceback):
        self.stop()

    def start(self):
        """
        Start capturing the stream data.
        """
        import threading
        import time

        self.capturedtext = ""
        # Save a copy of the stream:
        self.streamfd = os.dup(self.origstreamfd)
        # Replace the original stream with our write pipe:
        os.dup2(self.pipe_in, self.origstreamfd)
        if self.threaded:
            # Start thread that will read the stream:
            self.workerThread = threading.Thread(target=self.readOutput)
            self.workerThread.start()
            # Make sure that the thread is running and os.read() has executed:
            time.sleep(0.01)

    def stop(self):
        """
        Stop capturing the stream data and save the text in `capturedtext`.
        """
        # Print the escape character to make the readOutput method stop:
        self.origstream.write(self.escape_char)
        # Flush the stream to make sure all our data goes in before
        # the escape character:
        self.origstream.flush()
        if self.threaded:
            # wait until the thread finishes so we are sure that
            # we have until the last character:
            self.workerThread.join()
        else:
            self.readOutput()
        # Close the pipe:
        os.close(self.pipe_in)
        os.close(self.pipe_out)
        # Restore the original stream:
        os.dup2(self.streamfd, self.origstreamfd)
        # Close the duplicate stream:
        os.close(self.streamfd)

    def readOutput(self):
        """
        Read the stream data (one byte at a time)
        and save the text in `capturedtext`.
        """
        while True:
            char = os.read(self.pipe_out, 1)
            if not char or self.escape_char in char:
                break
            self.capturedtext += char


# Functions to check and download dababase files on github


def _download_file(outfile, url):
    """Download a file from 'url' to 'outfile'"""
<<<<<<< HEAD
    fname = pathlib.Path(url).name
=======
    fname = Path(url).name
>>>>>>> 4c0547e3
    try:
        response = urllib.request.urlopen(url)
    except BaseException:
        raise ConnectionError(
            f"_download_file: probably something wrong with url = '{url}'"
        )
    total_size = response.getheader("content-length")

    min_blocksize = 4096
    if total_size:
        total_size = int(total_size)
        blocksize = max(min_blocksize, total_size // 100)
    else:
        blocksize = min_blocksize

    wrote = 0
    with open(outfile, "wb") as f:
        while True:
            data = response.read(blocksize)
            if not data:
                break
            f.write(data)
            wrote += len(data)
            if total_size:
                print(
                    f"Downloading {fname}: {wrote/total_size*100:.0f}% "
                    f"done ({wrote/(1024*1024):.0f} Mb) \r",
                    end=" ",
                )
            else:
                print(
                    f"Downloading {fname}: {wrote/(1024*1024):.0f} Mb downloaded \r",
                    end=" ",
                )
    print()
    if total_size and wrote != total_size:
        raise ConnectionError(f"{fname} has not been downloaded")
    return True


def _cached_data_dir(url):
    """Checks for existence of version file
    "model_name_vxxx.zip". Downloads and unpacks
    zip file from url in case the file is not found

    Args:
        url (str): url for zip file
    """
<<<<<<< HEAD
    impy_path = pathlib.Path(__file__).parent.absolute()
    base_dir = pathlib.Path(impy_path) / "iamdata"
=======

    base_dir = Path(__file__).parent.absolute() / "iamdata"
>>>>>>> 4c0547e3
    base_dir.mkdir(parents=True, exist_ok=True)

    vname = Path(url).stem
    model_dir = base_dir / vname.split("_v")[0]
    version_file = model_dir / vname
    if not version_file.exists():
        zip_file = base_dir / Path(url).name
        temp_dir = Path(model_dir.parent / f".{model_dir.name}")
        shutil.rmtree(temp_dir, ignore_errors=True)
        if model_dir.exists():
            shutil.move(model_dir, temp_dir)
        if _download_file(zip_file, url):
            if zipfile.is_zipfile(zip_file):
                with zipfile.ZipFile(zip_file, "r") as zf:
                    zf.extractall(base_dir.as_posix())
                zip_file.unlink()
                shutil.rmtree(temp_dir, ignore_errors=True)

        version_glob = vname.split("_v")[0]
        for vfile in model_dir.glob(f"{version_glob}_v*"):
            vfile.unlink
        with open(version_file, "w") as vf:
            vf.write(url)
<<<<<<< HEAD
    return model_dir
=======
    return str(model_dir) + "/"
>>>>>>> 4c0547e3


class TaggedFloat:
    """Floating point type that is distinct from an ordinary float.

    TaggedFloat is a base class to inherit from. We use it to declare
    that certain numbers have special meaning, e.g.::

        class KineticEnergy(TaggedFloat):
            pass

    can be used to declare a float-like class which stores kinetic energies,
    as opposed to another float-like class which stores the total energy or
    the momentum. Functions with an energy parameter can react differently
    on a KineticEnergy or TotalEnergy.

    A tagged float only allows arithmetic with its own type or
    with type-less numbers (int, float).
    """

    __slots__ = "_value"

    def __init__(self, val):
        self._value = float(val)

    def __repr__(self):
        return f"{self.__class__.__name__}({self._value!r})"

    def __float__(self):
        return self._value

    @classmethod
    def _reduce(cls, other):
        if isinstance(other, (int, float)):
            return other
        elif isinstance(other, cls):
            return other._value
        raise ValueError("{other!r} is not a number or {cls.__name__}")

    def __eq__(self, other):
        return self.__class__ is other.__class__ and self._value == other._value

    def __ne__(self, val):
        return not self == val

    def __mul__(self, val):
        return self.__class__(self._value * self._reduce(val))

    def __rmul__(self, val):
        return self * self._reduce(val)

    def __add__(self, val):
        return self.__class__(self._value + self._reduce(val))

    def __radd__(self, val):
        return self + self._reduce(val)

    def __truediv__(self, val):
        return self.__class__(self._value / self._reduce(val))

    def __rtruediv__(self, val):
        return self.__class__(self._reduce(val) / self._value)

    def __sub__(self, val):
        return self.__class__(self._value - self._reduce(val))

    def __rsub__(self, val):
        return self.__class__(self._reduce(val) - self._value)


# from Python-3.9 onwards, classmethod can be combined
# with property to replace this, which can then be removed
class classproperty:
    def __init__(self, f):
        self.f = f

    def __get__(self, obj, owner):
        return self.f(owner)


def _select_parents(mask, parents):
    # This algorithm is slow in pure Python and should be
    # speed up by compiling the logic.

    # attach parentless particles to beam particles,
    # unless those are also removed
    fallback = (0, 0)
    if mask[0] and mask[1]:
        fallback = (1, 2)

    n = len(parents)
    indices = np.arange(n)[mask] + 1
    result = parents[mask]
    mapping = {old: i + 1 for i, old in enumerate(indices)}

    n = len(result)
    for i in range(n):
        a = result[i, 0]
        if a == 0:
            continue
        p = mapping.get(a, -1)
        if p == -1:
            a, b = fallback
            result[i, 0] = a
            result[i, 1] = b
        elif p != a:
            q = 0
            b = result[i, 1]
            if b > 0:
                q = mapping.get(b, 0)
            result[i, 0] = p
            result[i, 1] = q
    return result


def select_parents(arg, parents):
    if parents is None:
        return None

    n = len(parents)

    if isinstance(arg, np.ndarray) and arg.dtype is bool:
        mask = arg
    else:
        mask = np.zeros(n, dtype=bool)
        mask[arg] = True

    with warnings.catch_warnings():
        # suppress numba safety warning that we can ignore
        warnings.simplefilter("ignore")
        return _select_parents(mask, parents)


try:
    # accelerate with numba if numba is available
    import numba as nb

    _select_parents = nb.njit(_select_parents)

except ModuleNotFoundError:
    pass<|MERGE_RESOLUTION|>--- conflicted
+++ resolved
@@ -3,10 +3,6 @@
 import warnings
 import inspect
 import os
-<<<<<<< HEAD
-import pathlib
-=======
->>>>>>> 4c0547e3
 from pathlib import Path
 import urllib.request
 import zipfile
@@ -229,11 +225,7 @@
 
 def _download_file(outfile, url):
     """Download a file from 'url' to 'outfile'"""
-<<<<<<< HEAD
-    fname = pathlib.Path(url).name
-=======
     fname = Path(url).name
->>>>>>> 4c0547e3
     try:
         response = urllib.request.urlopen(url)
     except BaseException:
@@ -282,13 +274,8 @@
     Args:
         url (str): url for zip file
     """
-<<<<<<< HEAD
-    impy_path = pathlib.Path(__file__).parent.absolute()
-    base_dir = pathlib.Path(impy_path) / "iamdata"
-=======
 
     base_dir = Path(__file__).parent.absolute() / "iamdata"
->>>>>>> 4c0547e3
     base_dir.mkdir(parents=True, exist_ok=True)
 
     vname = Path(url).stem
@@ -312,11 +299,7 @@
             vfile.unlink
         with open(version_file, "w") as vf:
             vf.write(url)
-<<<<<<< HEAD
-    return model_dir
-=======
     return str(model_dir) + "/"
->>>>>>> 4c0547e3
 
 
 class TaggedFloat:
