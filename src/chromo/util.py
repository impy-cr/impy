--- conflicted
+++ resolved
@@ -13,11 +13,8 @@
 from chromo.constants import MeV, nucleon_mass, sec2cm
 from enum import Enum
 import dataclasses
-<<<<<<< HEAD
 import copy
-=======
 import math
->>>>>>> 9e4d765d
 
 EventFrame = Enum("EventFrame", ["CENTER_OF_MASS", "FIXED_TARGET", "GENERIC"])
 
