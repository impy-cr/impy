--- conflicted
+++ resolved
@@ -22,12 +22,8 @@
     "Sibyll23",
     "Sibyll23c",
     "Sibyll23d",
-<<<<<<< HEAD
     "Sibyll23StarMixed",
-    "DpmjetIII306",
-=======
     "DpmjetIII307",
->>>>>>> 73b15347
     "EposLHC",
     "QGSJet01d",
     "QGSJetII03",
