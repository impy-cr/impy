--- conflicted
+++ resolved
@@ -166,18 +166,7 @@
         self._pythia.particleData.mayDecay(pdgid, not stable)
 
     def _generate(self):
-<<<<<<< HEAD
         return self._pythia.next()
-=======
-        success = self._lib.pythia.next()
-        if success:
-            # We copy over the event record from Pythia's internal buffer to our
-            # Hepevt-like object. This is not efficient, but easier to
-            # implement. The time needed to copy the record is small compared to
-            # the time needed to generate the event. If this turns out to be a
-            # bottleneck, we need to make Hepevt a view of the internal record.
-            self._lib.hepevt.fill(self._lib.pythia.event)
-        return success
 
     @staticmethod
     def _parse_config(config) -> List[str]:
@@ -203,5 +192,4 @@
                     warnings.warn(f"configuration ignored: {line!r}", RuntimeWarning)
                     break
             result2.append(line)
-        return result2
->>>>>>> fa29965a
+        return result2