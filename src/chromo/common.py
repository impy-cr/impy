--- conflicted
+++ resolved
@@ -251,13 +251,8 @@
             self.vy.copy(),
             self.vz.copy(),
             self.vt.copy(),
-<<<<<<< HEAD
-            self.parents.copy() if self.parents is not None else None,
-            self.children.copy() if self.children is not None else None,
-=======
             self.mothers.copy() if self.mothers is not None else None,
             self.daughters.copy() if self.daughters is not None else None,
->>>>>>> 9e4d765d
         ]
         return t
 
