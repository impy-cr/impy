[metadata]
name = impy
# version = attr: impy.__version__
version = 0.2.2
author = Anatoli Fedynitch
maintainer_email = afedynitch@gmail.com
description = Hadronic Interaction Model interface in Python
license = BSD 3-Clause License
long_description = file: README.md
long_description_content_type = text/markdown
url = https://github.com/impy-project/impy
download_url = https://pypi.python.org/pypi/impy
classifiers =
        Development Status :: 4 - Beta
        Topic :: Scientific/Engineering :: Physics
        Intended Audience :: Science/Research
        Programming Language :: Python
        Programming Language :: Python :: 3
        Programming Language :: Python :: 3.7
        Programming Language :: Python :: 3.8
        Programming Language :: Python :: 3.9
        Programming Language :: Python :: 3.10
        License :: OSI Approved :: BSD License
        License :: OSI Approved :: GNU Library or Lesser General Public License (LGPL)

[options]
packages = find:
package_dir =
    = src
include_package_data = True
python_requires = >=3.7
install_requires =
    numpy
    scipy
    particle
    rich

[options.entry_points]
console_scripts =
    impy = impy.cli:main

[options.packages.find]
where = src

[options.extras_require]
test =
    pytest
    pytest-benchmark
    pyhepmc>=2.9.0
<<<<<<< HEAD
=======
    graphviz
>>>>>>> 59d657b2
    uproot
    awkward
    pyyaml

examples =
    boost-histogram
    matplotlib
    tqdm
    joblib
    graphviz

[flake8]
max-line-length = 90

[pydocstyle]
convention = numpy<|MERGE_RESOLUTION|>--- conflicted
+++ resolved
@@ -47,10 +47,7 @@
     pytest
     pytest-benchmark
     pyhepmc>=2.9.0
-<<<<<<< HEAD
-=======
     graphviz
->>>>>>> 59d657b2
     uproot
     awkward
     pyyaml
